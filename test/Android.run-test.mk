--- conflicted
+++ resolved
@@ -193,20 +193,6 @@
 
 TEST_ART_BROKEN_NO_RELOCATE_TESTS :=
 
-<<<<<<< HEAD
-# Tests that are broken with tracing.
-TEST_ART_BROKEN_TRACE_RUN_TESTS :=
-
-ifneq (,$(filter trace,$(TRACE_TYPES)))
-  ART_TEST_KNOWN_BROKEN += $(call all-run-test-names,$(TARGET_TYPES),$(PREBUILD_TYPES), \
-      $(COMPILER_TYPES),$(RELOCATE_TYPES),trace,$(GC_TYPES),$(JNI_TYPES), \
-      $(IMAGE_TYPES), $(TEST_ART_BROKEN_TRACE_RUN_TESTS), $(ALL_ADDRESS_SIZES))
-endif
-
-TEST_ART_BROKEN_TRACE_RUN_TESTS :=
-
-=======
->>>>>>> 7b04ae29
 # Tests that are broken with GC stress.
 TEST_ART_BROKEN_GCSTRESS_RUN_TESTS := \
   004-SignalTest
